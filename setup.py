--- conflicted
+++ resolved
@@ -1,11 +1,8 @@
 import os
-<<<<<<< HEAD
-=======
 import re
 import subprocess
 import sys
 
->>>>>>> 4b9c2e03
 import setuptools
 import torch
 from packaging import version as packaging_version
@@ -25,8 +22,6 @@
                 ext.extra_compile_args["cxx"] += ext.extra_compile_args["gcc"]
         super().build_extensions()
 
-<<<<<<< HEAD
-=======
 
 def get_sm_targets() -> list[str]:
     nvcc_path = os.path.join(CUDA_HOME, "bin/nvcc") if CUDA_HOME else "nvcc"
@@ -62,7 +57,6 @@
     return ret
 
 
->>>>>>> 4b9c2e03
 if __name__ == "__main__":
     fp = open("nunchaku/__version__.py", "r").read()
     version = eval(fp.strip().split()[-1])
